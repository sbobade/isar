# This software is a part of ISAR.
# Copyright (C) 2017 ilbers GmbH

MACHINE ?= "qemui386"

DISTRO ?= "debian-stretch"
DISTRO_ARCH ?= "i386"

IMAGE_PREINSTALL += " \
    init \
<<<<<<< HEAD
    linux-image-4.9.0-4-686-pae \
"

KERNEL_IMAGE ?= "vmlinuz-4.9.0-4-686-pae"
INITRD_IMAGE ?= "initrd.img-4.9.0-4-686-pae"

=======
    linux-image-686-pae \
"

>>>>>>> fbe9e0a4
ROOTFS_DEV ?= "sda"

QEMU_ARCH ?= "i386"
QEMU_MACHINE ?= "pc"
QEMU_CPU ?= ""
QEMU_ROOTFS_DEV ?= "-hda ##ROOTFS_IMAGE##"<|MERGE_RESOLUTION|>--- conflicted
+++ resolved
@@ -8,18 +8,9 @@
 
 IMAGE_PREINSTALL += " \
     init \
-<<<<<<< HEAD
-    linux-image-4.9.0-4-686-pae \
-"
-
-KERNEL_IMAGE ?= "vmlinuz-4.9.0-4-686-pae"
-INITRD_IMAGE ?= "initrd.img-4.9.0-4-686-pae"
-
-=======
     linux-image-686-pae \
 "
 
->>>>>>> fbe9e0a4
 ROOTFS_DEV ?= "sda"
 
 QEMU_ARCH ?= "i386"
