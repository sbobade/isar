# This software is a part of ISAR.
# Copyright (C) 2017 ilbers GmbH

MACHINE ?= "qemuarm"

DISTRO ?= "debian-stretch"
DISTRO_ARCH ?= "armhf"

IMAGE_PREINSTALL += " \
    init \
<<<<<<< HEAD
    linux-image-4.9.0-4-armmp \
"

KERNEL_IMAGE ?= "vmlinuz-4.9.0-4-armmp"
INITRD_IMAGE ?= "initrd.img-4.9.0-4-armmp"

=======
    linux-image-armmp \
"

>>>>>>> fbe9e0a4
ROOTFS_DEV ?= "vda"

QEMU_ARCH ?= "arm"
QEMU_MACHINE ?= "virt"
QEMU_CPU ?= "cortex-a15"
# TODO: start_vm doesn't support multiline vars
QEMU_ROOTFS_DEV ?= "-drive file=##ROOTFS_IMAGE##,if=none,format=raw,id=hd0 -device virtio-blk-device,drive=hd0"<|MERGE_RESOLUTION|>--- conflicted
+++ resolved
@@ -8,18 +8,9 @@
 
 IMAGE_PREINSTALL += " \
     init \
-<<<<<<< HEAD
-    linux-image-4.9.0-4-armmp \
-"
-
-KERNEL_IMAGE ?= "vmlinuz-4.9.0-4-armmp"
-INITRD_IMAGE ?= "initrd.img-4.9.0-4-armmp"
-
-=======
     linux-image-armmp \
 "
 
->>>>>>> fbe9e0a4
 ROOTFS_DEV ?= "vda"
 
 QEMU_ARCH ?= "arm"
